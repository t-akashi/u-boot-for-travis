/*
 * (C) Copyright 2010, Stefano Babic <sbabic@denx.de>
 *
 * (C) Copyright 2008-2010 Freescale Semiconductor, Inc.
 *
 * Copyright (C) 2007, Guennadi Liakhovetski <lg@denx.de>
 *
 * Configuration for the MX35pdk Freescale board.
 *
 * This program is free software; you can redistribute it and/or
 * modify it under the terms of the GNU General Public License as
 * published by the Free Software Foundation; either version 2 of
 * the License, or (at your option) any later version.
 *
 * This program is distributed in the hope that it will be useful,
 * but WITHOUT ANY WARRANTY; without even the implied warranty of
 * MERCHANTABILITY or FITNESS FOR A PARTICULAR PURPOSE.	 See the
 * GNU General Public License for more details.
 *
 * You should have received a copy of the GNU General Public License
 * along with this program; if not, write to the Free Software
 * Foundation, Inc., 59 Temple Place, Suite 330, Boston,
 * MA 02111-1307 USA
 */

#ifndef __CONFIG_H
#define __CONFIG_H

#include <asm/arch/imx-regs.h>

 /* High Level Configuration Options */
#define CONFIG_ARM1136	/* This is an arm1136 CPU core */
#define CONFIG_MX35

#define CONFIG_DISPLAY_CPUINFO

/* Set TEXT at the beginning of the NOR flash */
#define CONFIG_SYS_TEXT_BASE	0xA0000000
#define CONFIG_SYS_CACHELINE_SIZE	32

#define CONFIG_BOARD_EARLY_INIT_F
#define CONFIG_BOARD_LATE_INIT

#define CONFIG_CMDLINE_TAG		/* enable passing of ATAGs */
#define CONFIG_REVISION_TAG
#define CONFIG_SETUP_MEMORY_TAGS
#define CONFIG_INITRD_TAG

/*
 * Size of malloc() pool
 */
#define CONFIG_SYS_MALLOC_LEN		(CONFIG_ENV_SIZE + 1024 * 1024)

/*
 * Hardware drivers
 */
#define CONFIG_HARD_I2C
#define CONFIG_I2C_MXC
#define CONFIG_SYS_I2C_BASE		I2C1_BASE_ADDR
#define CONFIG_SYS_I2C_SPEED		100000
#define CONFIG_MXC_SPI
#define CONFIG_MXC_GPIO


/*
 * PMIC Configs
 */
<<<<<<< HEAD
#define CONFIG_PMIC
#define CONFIG_PMIC_I2C
#define CONFIG_PMIC_FSL
#define CONFIG_PMIC_FSL_MC13892
=======
#define CONFIG_POWER
#define CONFIG_POWER_I2C
#define CONFIG_POWER_FSL
>>>>>>> 09572880
#define CONFIG_SYS_FSL_PMIC_I2C_ADDR	0x08
#define CONFIG_RTC_MC13XXX

/*
 * MFD MC9SDZ60
 */
#define CONFIG_FSL_MC9SDZ60
#define CONFIG_SYS_FSL_MC9SDZ60_I2C_ADDR	0x69

/*
 * UART (console)
 */
#define CONFIG_MXC_UART
#define CONFIG_MXC_UART_BASE	UART1_BASE

/* allow to overwrite serial and ethaddr */
#define CONFIG_ENV_OVERWRITE
#define CONFIG_CONS_INDEX	1
#define CONFIG_BAUDRATE		115200

/*
 * Command definition
 */

#include <config_cmd_default.h>

#define CONFIG_CMD_BOOTZ
#define CONFIG_CMD_PING
#define CONFIG_CMD_DHCP
#define CONFIG_BOOTP_SUBNETMASK
#define CONFIG_BOOTP_GATEWAY
#define CONFIG_BOOTP_DNS

#define CONFIG_CMD_NAND
#define CONFIG_CMD_CACHE

#define CONFIG_CMD_I2C
#define CONFIG_CMD_SPI
#define CONFIG_CMD_MII
#define CONFIG_CMD_NET
#define CONFIG_NET_RETRY_COUNT	100
#define CONFIG_CMD_DATE

#define CONFIG_CMD_USB
#define CONFIG_USB_STORAGE
#define CONFIG_CMD_MMC
#define CONFIG_DOS_PARTITION
#define CONFIG_EFI_PARTITION
#define CONFIG_CMD_EXT2
#define CONFIG_CMD_FAT

#define CONFIG_BOOTDELAY	1

#define CONFIG_LOADADDR		0x80800000	/* loadaddr env var */

/*
 * Ethernet on the debug board (SMC911)
 */
#define CONFIG_SMC911X
#define CONFIG_SMC911X_16_BIT 1
#define CONFIG_SMC911X_BASE CS5_BASE_ADDR

#define CONFIG_HAS_ETH1
#define CONFIG_ETHPRIME

/*
 * Ethernet on SOC (FEC)
 */
#define CONFIG_FEC_MXC
#define IMX_FEC_BASE	FEC_BASE_ADDR
#define CONFIG_FEC_MXC_PHYADDR	0x1F

#define CONFIG_MII

#define CONFIG_ARP_TIMEOUT	200UL

/*
 * Miscellaneous configurable options
 */
#define CONFIG_SYS_LONGHELP	/* undef to save memory */
#define CONFIG_SYS_PROMPT	"MX35 U-Boot > "
#define CONFIG_CMDLINE_EDITING
#define CONFIG_SYS_HUSH_PARSER	/* Use the HUSH parser */

#define CONFIG_AUTO_COMPLETE
#define CONFIG_SYS_CBSIZE	256	/* Console I/O Buffer Size */
/* Print Buffer Size */
#define CONFIG_SYS_PBSIZE (CONFIG_SYS_CBSIZE + sizeof(CONFIG_SYS_PROMPT) + 16)
#define CONFIG_SYS_MAXARGS	16	/* max number of command args */
#define CONFIG_SYS_BARGSIZE CONFIG_SYS_CBSIZE /* Boot Argument Buffer Size */

#define CONFIG_SYS_MEMTEST_START	0	/* memtest works on */
#define CONFIG_SYS_MEMTEST_END		0x10000

#undef	CONFIG_SYS_CLKS_IN_HZ	/* everything, incl board info, in Hz */

#define CONFIG_SYS_LOAD_ADDR		CONFIG_LOADADDR

#define CONFIG_SYS_HZ				1000

/*
 * Physical Memory Map
 */
#define CONFIG_NR_DRAM_BANKS	2
#define PHYS_SDRAM_1		CSD0_BASE_ADDR
#define PHYS_SDRAM_1_SIZE	(128 * 1024 * 1024)
#define PHYS_SDRAM_2		CSD1_BASE_ADDR
#define PHYS_SDRAM_2_SIZE	(128 * 1024 * 1024)

#define CONFIG_SYS_SDRAM_BASE		CSD0_BASE_ADDR
#define CONFIG_SYS_INIT_RAM_ADDR	(IRAM_BASE_ADDR + 0x10000)
#define CONFIG_SYS_INIT_RAM_SIZE		(IRAM_SIZE / 2)
#define CONFIG_SYS_GBL_DATA_OFFSET	(CONFIG_SYS_INIT_RAM_SIZE - \
					GENERATED_GBL_DATA_SIZE)
#define CONFIG_SYS_INIT_SP_ADDR		(CONFIG_SYS_INIT_RAM_ADDR + \
					CONFIG_SYS_GBL_DATA_OFFSET)

/*
 * MTD Command for mtdparts
 */
#define CONFIG_CMD_MTDPARTS
#define CONFIG_MTD_DEVICE
#define CONFIG_FLASH_CFI_MTD
#define CONFIG_MTD_PARTITIONS
#define MTDIDS_DEFAULT		"nand0=mxc_nand,nor0=physmap-flash.0"
#define MTDPARTS_DEFAULT	"mtdparts=mxc_nand:1m(boot),5m(linux),"	\
				"96m(root),8m(cfg),1938m(user);"	\
				"physmap-flash.0:512k(b),4m(k),30m(u),28m(r)"

/*
 * FLASH and environment organization
 */
#define CONFIG_SYS_FLASH_BASE		CS0_BASE_ADDR
#define CONFIG_SYS_MAX_FLASH_BANKS 1	/* max number of memory banks */
#define CONFIG_SYS_MAX_FLASH_SECT 512	/* max number of sectors on one chip */
/* Monitor at beginning of flash */
#define CONFIG_SYS_MONITOR_BASE	CONFIG_SYS_FLASH_BASE
#define CONFIG_SYS_MONITOR_LEN		(512 * 1024)

#define CONFIG_ENV_SECT_SIZE	(128 * 1024)
#define CONFIG_ENV_SIZE		CONFIG_ENV_SECT_SIZE

/* Address and size of Redundant Environment Sector	*/
#define CONFIG_ENV_OFFSET_REDUND	(CONFIG_ENV_OFFSET + CONFIG_ENV_SIZE)
#define CONFIG_ENV_SIZE_REDUND	CONFIG_ENV_SIZE

#define CONFIG_ENV_ADDR		(CONFIG_SYS_MONITOR_BASE + \
				CONFIG_SYS_MONITOR_LEN)

#define CONFIG_ENV_IS_IN_FLASH

#if defined(CONFIG_FSL_ENV_IN_NAND)
	#define CONFIG_ENV_IS_IN_NAND
	#define CONFIG_ENV_OFFSET       (1024 * 1024)
#endif

/*
 * CFI FLASH driver setup
 */
#define CONFIG_SYS_FLASH_CFI		/* Flash memory is CFI compliant */
#define CONFIG_FLASH_CFI_DRIVER

/* A non-standard buffered write algorithm */
#define CONFIG_FLASH_SPANSION_S29WS_N
#define CONFIG_SYS_FLASH_USE_BUFFER_WRITE	/* faster */
#define CONFIG_SYS_FLASH_PROTECTION	/* Use hardware sector protection */

/*
 * NAND FLASH driver setup
 */
#define CONFIG_NAND_MXC
#define CONFIG_MXC_NAND_REGS_BASE	(NFC_BASE_ADDR)
#define CONFIG_SYS_MAX_NAND_DEVICE	1
#define CONFIG_SYS_NAND_BASE		(NFC_BASE_ADDR)
#define CONFIG_MXC_NAND_HWECC
#define CONFIG_SYS_NAND_LARGEPAGE

/* EHCI driver */
#define CONFIG_USB_EHCI
#define CONFIG_SYS_USB_EHCI_MAX_ROOT_PORTS	1
#define CONFIG_EHCI_IS_TDI
#define CONFIG_EHCI_HCD_INIT_AFTER_RESET
#define CONFIG_USB_EHCI_MXC
#define CONFIG_MXC_USB_PORT	0
#define CONFIG_MXC_USB_FLAGS	(MXC_EHCI_INTERFACE_DIFF_UNI | \
				 MXC_EHCI_POWER_PINS_ENABLED | \
				 MXC_EHCI_OC_PIN_ACTIVE_LOW)
#define CONFIG_MXC_USB_PORTSC	(MXC_EHCI_UTMI_16BIT | MXC_EHCI_MODE_UTMI)

/* mmc driver */
#define CONFIG_MMC
#define CONFIG_GENERIC_MMC
#define CONFIG_FSL_ESDHC
#define CONFIG_SYS_FSL_ESDHC_ADDR	0
#define CONFIG_SYS_FSL_ESDHC_NUM	1

/*
 * Default environment and default scripts
 * to update uboot and load kernel
 */

#define CONFIG_HOSTNAME "mx35pdk"
#define	CONFIG_EXTRA_ENV_SETTINGS					\
	"netdev=eth1\0"							\
	"ethprime=smc911x\0"						\
	"nfsargs=setenv bootargs root=/dev/nfs rw "			\
		"nfsroot=${serverip}:${rootpath}\0"			\
	"ramargs=setenv bootargs root=/dev/ram rw\0"			\
	"addip_sta=setenv bootargs ${bootargs} "			\
		"ip=${ipaddr}:${serverip}:${gatewayip}:${netmask}"	\
		":${hostname}:${netdev}:off panic=1\0"			\
	"addip_dyn=setenv bootargs ${bootargs} ip=dhcp\0"		\
	"addip=if test -n ${ipdyn};then run addip_dyn;"			\
		"else run addip_sta;fi\0"				\
	"addmtd=setenv bootargs ${bootargs} ${mtdparts}\0"		\
	"addtty=setenv bootargs ${bootargs}"				\
		" console=ttymxc0,${baudrate}\0"			\
	"addmisc=setenv bootargs ${bootargs} ${misc}\0"			\
	"loadaddr=80800000\0"						\
	"kernel_addr_r=80800000\0"					\
	"hostname=" __stringify(CONFIG_HOSTNAME) "\0"			\
	"bootfile=" __stringify(CONFIG_HOSTNAME) "/uImage\0"		\
	"ramdisk_file=" __stringify(CONFIG_HOSTNAME) "/uRamdisk\0"	\
	"flash_self=run ramargs addip addtty addmtd addmisc;"		\
		"bootm ${kernel_addr} ${ramdisk_addr}\0"		\
	"flash_nfs=run nfsargs addip addtty addmtd addmisc;"		\
		"bootm ${kernel_addr}\0"				\
	"net_nfs=tftp ${kernel_addr_r} ${bootfile}; "			\
		"run nfsargs addip addtty addmtd addmisc;"		\
		"bootm ${kernel_addr_r}\0"				\
	"net_self_load=tftp ${kernel_addr_r} ${bootfile};"		\
		"tftp ${ramdisk_addr_r} ${ramdisk_file};\0"		\
	"u-boot=" __stringify(CONFIG_HOSTNAME) "/u-boot.bin\0"		\
	"load=tftp ${loadaddr} ${u-boot}\0"				\
	"uboot_addr=" __stringify(CONFIG_SYS_MONITOR_BASE) "\0"		\
	"update=protect off ${uboot_addr} +80000;"			\
		"erase ${uboot_addr} +80000;"				\
		"cp.b ${loadaddr} ${uboot_addr} ${filesize}\0"		\
	"upd=if run load;then echo Updating u-boot;if run update;"	\
		"then echo U-Boot updated;"				\
			"else echo Error updating u-boot !;"		\
			"echo Board without bootloader !!;"		\
		"fi;"							\
		"else echo U-Boot not downloaded..exiting;fi\0"		\
	"bootcmd=run net_nfs\0"

#endif				/* __CONFIG_H */<|MERGE_RESOLUTION|>--- conflicted
+++ resolved
@@ -65,16 +65,9 @@
 /*
  * PMIC Configs
  */
-<<<<<<< HEAD
-#define CONFIG_PMIC
-#define CONFIG_PMIC_I2C
-#define CONFIG_PMIC_FSL
-#define CONFIG_PMIC_FSL_MC13892
-=======
 #define CONFIG_POWER
 #define CONFIG_POWER_I2C
 #define CONFIG_POWER_FSL
->>>>>>> 09572880
 #define CONFIG_SYS_FSL_PMIC_I2C_ADDR	0x08
 #define CONFIG_RTC_MC13XXX
 
