/*
 * COM1 NS16550 support
 * originally from linux source (arch/powerpc/boot/ns16550.c)
 * modified to use CONFIG_SYS_ISA_MEM and new defines
 */

#include <common.h>
#include <clk.h>
#include <dm.h>
#include <errno.h>
#include <ns16550.h>
#include <serial.h>
#include <watchdog.h>
#include <linux/types.h>
#include <asm/io.h>

DECLARE_GLOBAL_DATA_PTR;

#define UART_LCRVAL UART_LCR_8N1		/* 8 data, 1 stop, no parity */
#define UART_MCRVAL (UART_MCR_DTR | \
		     UART_MCR_RTS)		/* RTS/DTR */

#ifndef CONFIG_DM_SERIAL
#ifdef CONFIG_SYS_NS16550_PORT_MAPPED
#define serial_out(x, y)	outb(x, (ulong)y)
#define serial_in(y)		inb((ulong)y)
#elif defined(CONFIG_SYS_NS16550_MEM32) && (CONFIG_SYS_NS16550_REG_SIZE > 0)
#define serial_out(x, y)	out_be32(y, x)
#define serial_in(y)		in_be32(y)
#elif defined(CONFIG_SYS_NS16550_MEM32) && (CONFIG_SYS_NS16550_REG_SIZE < 0)
#define serial_out(x, y)	out_le32(y, x)
#define serial_in(y)		in_le32(y)
#else
#define serial_out(x, y)	writeb(x, y)
#define serial_in(y)		readb(y)
#endif
#endif /* !CONFIG_DM_SERIAL */

#if defined(CONFIG_SOC_KEYSTONE)
#define UART_REG_VAL_PWREMU_MGMT_UART_DISABLE   0
#define UART_REG_VAL_PWREMU_MGMT_UART_ENABLE ((1 << 14) | (1 << 13) | (1 << 0))
#undef UART_MCRVAL
#ifdef CONFIG_SERIAL_HW_FLOW_CONTROL
#define UART_MCRVAL             (UART_MCR_RTS | UART_MCR_AFE)
#else
#define UART_MCRVAL             (UART_MCR_RTS)
#endif
#endif

#ifndef CONFIG_SYS_NS16550_IER
#define CONFIG_SYS_NS16550_IER  0x00
#endif /* CONFIG_SYS_NS16550_IER */

static inline void serial_out_shift(void *addr, int shift, int value)
{
#ifdef CONFIG_SYS_NS16550_PORT_MAPPED
	outb(value, (ulong)addr);
#elif defined(CONFIG_SYS_NS16550_MEM32) && !defined(CONFIG_SYS_BIG_ENDIAN)
	out_le32(addr, value);
#elif defined(CONFIG_SYS_NS16550_MEM32) && defined(CONFIG_SYS_BIG_ENDIAN)
	out_be32(addr, value);
#elif defined(CONFIG_SYS_NS16550_MEM32)
	writel(value, addr);
#elif defined(CONFIG_SYS_BIG_ENDIAN)
	writeb(value, addr + (1 << shift) - 1);
#else
	writeb(value, addr);
#endif
}

static inline int serial_in_shift(void *addr, int shift)
{
#ifdef CONFIG_SYS_NS16550_PORT_MAPPED
	return inb((ulong)addr);
#elif defined(CONFIG_SYS_NS16550_MEM32) && !defined(CONFIG_SYS_BIG_ENDIAN)
	return in_le32(addr);
#elif defined(CONFIG_SYS_NS16550_MEM32) && defined(CONFIG_SYS_BIG_ENDIAN)
	return in_be32(addr);
#elif defined(CONFIG_SYS_NS16550_MEM32)
	return readl(addr);
#elif defined(CONFIG_SYS_BIG_ENDIAN)
	return readb(addr + (1 << shift) - 1);
#else
	return readb(addr);
#endif
}

#ifdef CONFIG_DM_SERIAL

#ifndef CONFIG_SYS_NS16550_CLK
#define CONFIG_SYS_NS16550_CLK  0
#endif

static void ns16550_writeb(NS16550_t port, int offset, int value)
{
	struct ns16550_platdata *plat = port->plat;
	unsigned char *addr;

	offset *= 1 << plat->reg_shift;
	addr = (unsigned char *)plat->base + offset;

	/*
	 * As far as we know it doesn't make sense to support selection of
	 * these options at run-time, so use the existing CONFIG options.
	 */
	serial_out_shift(addr + plat->reg_offset, plat->reg_shift, value);
}

static int ns16550_readb(NS16550_t port, int offset)
{
	struct ns16550_platdata *plat = port->plat;
	unsigned char *addr;

	offset *= 1 << plat->reg_shift;
	addr = (unsigned char *)plat->base + offset;

	return serial_in_shift(addr + plat->reg_offset, plat->reg_shift);
}

static u32 ns16550_getfcr(NS16550_t port)
{
	struct ns16550_platdata *plat = port->plat;

	return plat->fcr;
}

/* We can clean these up once everything is moved to driver model */
#define serial_out(value, addr)	\
	ns16550_writeb(com_port, \
		(unsigned char *)addr - (unsigned char *)com_port, value)
#define serial_in(addr) \
	ns16550_readb(com_port, \
		(unsigned char *)addr - (unsigned char *)com_port)
#else
static u32 ns16550_getfcr(NS16550_t port)
{
	return UART_FCR_DEFVAL;
}
#endif

int ns16550_calc_divisor(NS16550_t port, int clock, int baudrate)
{
	const unsigned int mode_x_div = 16;

	return DIV_ROUND_CLOSEST(clock, mode_x_div * baudrate);
}

static void NS16550_setbrg(NS16550_t com_port, int baud_divisor)
{
	serial_out(UART_LCR_BKSE | UART_LCRVAL, &com_port->lcr);
	serial_out(baud_divisor & 0xff, &com_port->dll);
	serial_out((baud_divisor >> 8) & 0xff, &com_port->dlm);
	serial_out(UART_LCRVAL, &com_port->lcr);
}

void NS16550_init(NS16550_t com_port, int baud_divisor)
{
#if (defined(CONFIG_SPL_BUILD) && \
		(defined(CONFIG_OMAP34XX) || defined(CONFIG_OMAP44XX)))
	/*
	 * On some OMAP3/OMAP4 devices when UART3 is configured for boot mode
	 * before SPL starts only THRE bit is set. We have to empty the
	 * transmitter before initialization starts.
	 */
	if ((serial_in(&com_port->lsr) & (UART_LSR_TEMT | UART_LSR_THRE))
	     == UART_LSR_THRE) {
		if (baud_divisor != -1)
			NS16550_setbrg(com_port, baud_divisor);
		serial_out(0, &com_port->mdr1);
	}
#endif

	while (!(serial_in(&com_port->lsr) & UART_LSR_TEMT))
		;

	serial_out(CONFIG_SYS_NS16550_IER, &com_port->ier);
#if defined(CONFIG_ARCH_OMAP2PLUS)
	serial_out(0x7, &com_port->mdr1);	/* mode select reset TL16C750*/
#endif
	serial_out(UART_MCRVAL, &com_port->mcr);
	serial_out(ns16550_getfcr(com_port), &com_port->fcr);
	if (baud_divisor != -1)
		NS16550_setbrg(com_port, baud_divisor);
#if defined(CONFIG_ARCH_OMAP2PLUS) || defined(CONFIG_SOC_DA8XX)
	/* /16 is proper to hit 115200 with 48MHz */
	serial_out(0, &com_port->mdr1);
#endif
#if defined(CONFIG_SOC_KEYSTONE)
	serial_out(UART_REG_VAL_PWREMU_MGMT_UART_ENABLE, &com_port->regC);
#endif
}

#ifndef CONFIG_NS16550_MIN_FUNCTIONS
void NS16550_reinit(NS16550_t com_port, int baud_divisor)
{
	serial_out(CONFIG_SYS_NS16550_IER, &com_port->ier);
	NS16550_setbrg(com_port, 0);
	serial_out(UART_MCRVAL, &com_port->mcr);
	serial_out(ns16550_getfcr(com_port), &com_port->fcr);
	NS16550_setbrg(com_port, baud_divisor);
}
#endif /* CONFIG_NS16550_MIN_FUNCTIONS */

void NS16550_putc(NS16550_t com_port, char c)
{
	while ((serial_in(&com_port->lsr) & UART_LSR_THRE) == 0)
		;
	serial_out(c, &com_port->thr);

	/*
	 * Call watchdog_reset() upon newline. This is done here in putc
	 * since the environment code uses a single puts() to print the complete
	 * environment upon "printenv". So we can't put this watchdog call
	 * in puts().
	 */
	if (c == '\n')
		WATCHDOG_RESET();
}

#ifndef CONFIG_NS16550_MIN_FUNCTIONS
char NS16550_getc(NS16550_t com_port)
{
	while ((serial_in(&com_port->lsr) & UART_LSR_DR) == 0) {
#if !defined(CONFIG_SPL_BUILD) && defined(CONFIG_USB_TTY)
		extern void usbtty_poll(void);
		usbtty_poll();
#endif
		WATCHDOG_RESET();
	}
	return serial_in(&com_port->rbr);
}

int NS16550_tstc(NS16550_t com_port)
{
	return (serial_in(&com_port->lsr) & UART_LSR_DR) != 0;
}

#endif /* CONFIG_NS16550_MIN_FUNCTIONS */

#ifdef CONFIG_DEBUG_UART_NS16550

#include <debug_uart.h>

static inline void _debug_uart_init(void)
{
	struct NS16550 *com_port = (struct NS16550 *)CONFIG_DEBUG_UART_BASE;
	int baud_divisor;

	/*
	 * We copy the code from above because it is already horribly messy.
	 * Trying to refactor to nicely remove the duplication doesn't seem
	 * feasible. The better fix is to move all users of this driver to
	 * driver model.
	 */
	baud_divisor = ns16550_calc_divisor(com_port, CONFIG_DEBUG_UART_CLOCK,
					    CONFIG_BAUDRATE);
	serial_dout(&com_port->ier, CONFIG_SYS_NS16550_IER);
	serial_dout(&com_port->mcr, UART_MCRVAL);
	serial_dout(&com_port->fcr, UART_FCR_DEFVAL);

	serial_dout(&com_port->lcr, UART_LCR_BKSE | UART_LCRVAL);
	serial_dout(&com_port->dll, baud_divisor & 0xff);
	serial_dout(&com_port->dlm, (baud_divisor >> 8) & 0xff);
	serial_dout(&com_port->lcr, UART_LCRVAL);
}

static inline void _debug_uart_putc(int ch)
{
	struct NS16550 *com_port = (struct NS16550 *)CONFIG_DEBUG_UART_BASE;

	while (!(serial_din(&com_port->lsr) & UART_LSR_THRE))
		;
	serial_dout(&com_port->thr, ch);
}

DEBUG_UART_FUNCS

#endif

#ifdef CONFIG_DEBUG_UART_OMAP

#include <debug_uart.h>

static inline void _debug_uart_init(void)
{
	struct NS16550 *com_port = (struct NS16550 *)CONFIG_DEBUG_UART_BASE;
	int baud_divisor;

	baud_divisor = ns16550_calc_divisor(com_port, CONFIG_DEBUG_UART_CLOCK,
					    CONFIG_BAUDRATE);
	serial_dout(&com_port->ier, CONFIG_SYS_NS16550_IER);
	serial_dout(&com_port->mdr1, 0x7);
	serial_dout(&com_port->mcr, UART_MCRVAL);
	serial_dout(&com_port->fcr, UART_FCR_DEFVAL);

	serial_dout(&com_port->lcr, UART_LCR_BKSE | UART_LCRVAL);
	serial_dout(&com_port->dll, baud_divisor & 0xff);
	serial_dout(&com_port->dlm, (baud_divisor >> 8) & 0xff);
	serial_dout(&com_port->lcr, UART_LCRVAL);
	serial_dout(&com_port->mdr1, 0x0);
}

static inline void _debug_uart_putc(int ch)
{
	struct NS16550 *com_port = (struct NS16550 *)CONFIG_DEBUG_UART_BASE;

	while (!(serial_din(&com_port->lsr) & UART_LSR_THRE))
		;
	serial_dout(&com_port->thr, ch);
}

DEBUG_UART_FUNCS

#endif

#ifdef CONFIG_DM_SERIAL
static int ns16550_serial_putc(struct udevice *dev, const char ch)
{
	struct NS16550 *const com_port = dev_get_priv(dev);

	if (!(serial_in(&com_port->lsr) & UART_LSR_THRE))
		return -EAGAIN;
	serial_out(ch, &com_port->thr);

	/*
	 * Call watchdog_reset() upon newline. This is done here in putc
	 * since the environment code uses a single puts() to print the complete
	 * environment upon "printenv". So we can't put this watchdog call
	 * in puts().
	 */
	if (ch == '\n')
		WATCHDOG_RESET();

	return 0;
}

static int ns16550_serial_pending(struct udevice *dev, bool input)
{
	struct NS16550 *const com_port = dev_get_priv(dev);

	if (input)
		return serial_in(&com_port->lsr) & UART_LSR_DR ? 1 : 0;
	else
		return serial_in(&com_port->lsr) & UART_LSR_THRE ? 0 : 1;
}

static int ns16550_serial_getc(struct udevice *dev)
{
	struct NS16550 *const com_port = dev_get_priv(dev);

	if (!(serial_in(&com_port->lsr) & UART_LSR_DR))
		return -EAGAIN;

	return serial_in(&com_port->rbr);
}

static int ns16550_serial_setbrg(struct udevice *dev, int baudrate)
{
	struct NS16550 *const com_port = dev_get_priv(dev);
	struct ns16550_platdata *plat = com_port->plat;
	int clock_divisor;

	clock_divisor = ns16550_calc_divisor(com_port, plat->clock, baudrate);

	NS16550_setbrg(com_port, clock_divisor);

	return 0;
}

int ns16550_serial_probe(struct udevice *dev)
{
	struct NS16550 *const com_port = dev_get_priv(dev);

	com_port->plat = dev_get_platdata(dev);
	NS16550_init(com_port, -1);

	return 0;
}

#if CONFIG_IS_ENABLED(OF_CONTROL)
enum {
	PORT_NS16550 = 0,
	PORT_JZ4780,
};
#endif

#if CONFIG_IS_ENABLED(OF_CONTROL) && !CONFIG_IS_ENABLED(OF_PLATDATA)
int ns16550_serial_ofdata_to_platdata(struct udevice *dev)
{
	struct ns16550_platdata *plat = dev->platdata;
	const u32 port_type = dev_get_driver_data(dev);
	fdt_addr_t addr;
	struct clk clk;
	int err;

	/* try Processor Local Bus device first */
	addr = dev_read_addr(dev);
#if defined(CONFIG_PCI) && defined(CONFIG_DM_PCI)
	if (addr == FDT_ADDR_T_NONE) {
		/* then try pci device */
		struct fdt_pci_addr pci_addr;
		u32 bar;
		int ret;

		/* we prefer to use a memory-mapped register */
		ret = fdtdec_get_pci_addr(gd->fdt_blob, dev_of_offset(dev),
					  FDT_PCI_SPACE_MEM32, "reg",
					  &pci_addr);
		if (ret) {
			/* try if there is any i/o-mapped register */
			ret = fdtdec_get_pci_addr(gd->fdt_blob,
						  dev_of_offset(dev),
						  FDT_PCI_SPACE_IO,
						  "reg", &pci_addr);
			if (ret)
				return ret;
		}

		ret = fdtdec_get_pci_bar32(dev, &pci_addr, &bar);
		if (ret)
			return ret;

		addr = bar;
	}
#endif

	if (addr == FDT_ADDR_T_NONE)
		return -EINVAL;

#ifdef CONFIG_SYS_NS16550_PORT_MAPPED
	plat->base = addr;
#else
	plat->base = (unsigned long)map_physmem(addr, 0, MAP_NOCACHE);
#endif

	plat->reg_offset = dev_read_u32_default(dev, "reg-offset", 0);
	plat->reg_shift = dev_read_u32_default(dev, "reg-shift", 0);
<<<<<<< HEAD

=======
>>>>>>> 8c9eaada
	err = clk_get_by_index(dev, 0, &clk);
	if (!err) {
		err = clk_get_rate(&clk);
		if (!IS_ERR_VALUE(err))
			plat->clock = err;
	} else if (err != -ENOENT && err != -ENODEV && err != -ENOSYS) {
		debug("ns16550 failed to get clock\n");
		return err;
	}

	if (!plat->clock)
		plat->clock = dev_read_u32_default(dev, "clock-frequency",
						   CONFIG_SYS_NS16550_CLK);
	if (!plat->clock) {
		debug("ns16550 clock not defined\n");
		return -EINVAL;
	}

	plat->fcr = UART_FCR_DEFVAL;
	if (port_type == PORT_JZ4780)
		plat->fcr |= UART_FCR_UME;

	return 0;
}
#endif

const struct dm_serial_ops ns16550_serial_ops = {
	.putc = ns16550_serial_putc,
	.pending = ns16550_serial_pending,
	.getc = ns16550_serial_getc,
	.setbrg = ns16550_serial_setbrg,
};

#if CONFIG_IS_ENABLED(OF_CONTROL) && !CONFIG_IS_ENABLED(OF_PLATDATA)
/*
 * Please consider existing compatible strings before adding a new
 * one to keep this table compact. Or you may add a generic "ns16550"
 * compatible string to your dts.
 */
static const struct udevice_id ns16550_serial_ids[] = {
	{ .compatible = "ns16550",		.data = PORT_NS16550 },
	{ .compatible = "ns16550a",		.data = PORT_NS16550 },
	{ .compatible = "ingenic,jz4780-uart",	.data = PORT_JZ4780  },
	{ .compatible = "nvidia,tegra20-uart",	.data = PORT_NS16550 },
	{ .compatible = "snps,dw-apb-uart",	.data = PORT_NS16550 },
	{ .compatible = "ti,omap2-uart",	.data = PORT_NS16550 },
	{ .compatible = "ti,omap3-uart",	.data = PORT_NS16550 },
	{ .compatible = "ti,omap4-uart",	.data = PORT_NS16550 },
	{ .compatible = "ti,am3352-uart",	.data = PORT_NS16550 },
	{ .compatible = "ti,am4372-uart",	.data = PORT_NS16550 },
	{ .compatible = "ti,dra742-uart",	.data = PORT_NS16550 },
	{}
};
#endif /* OF_CONTROL && !OF_PLATDATA */

#if CONFIG_IS_ENABLED(SERIAL_PRESENT)

/* TODO(sjg@chromium.org): Integrate this into a macro like CONFIG_IS_ENABLED */
#if !defined(CONFIG_TPL_BUILD) || defined(CONFIG_TPL_DM_SERIAL)
U_BOOT_DRIVER(ns16550_serial) = {
	.name	= "ns16550_serial",
	.id	= UCLASS_SERIAL,
#if CONFIG_IS_ENABLED(OF_CONTROL) && !CONFIG_IS_ENABLED(OF_PLATDATA)
	.of_match = ns16550_serial_ids,
	.ofdata_to_platdata = ns16550_serial_ofdata_to_platdata,
	.platdata_auto_alloc_size = sizeof(struct ns16550_platdata),
#endif
	.priv_auto_alloc_size = sizeof(struct NS16550),
	.probe = ns16550_serial_probe,
	.ops	= &ns16550_serial_ops,
	.flags	= DM_FLAG_PRE_RELOC,
};
#endif
#endif /* SERIAL_PRESENT */

#endif /* CONFIG_DM_SERIAL */<|MERGE_RESOLUTION|>--- conflicted
+++ resolved
@@ -435,10 +435,7 @@
 
 	plat->reg_offset = dev_read_u32_default(dev, "reg-offset", 0);
 	plat->reg_shift = dev_read_u32_default(dev, "reg-shift", 0);
-<<<<<<< HEAD
-
-=======
->>>>>>> 8c9eaada
+
 	err = clk_get_by_index(dev, 0, &clk);
 	if (!err) {
 		err = clk_get_rate(&clk);
